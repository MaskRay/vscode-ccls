--- conflicted
+++ resolved
@@ -875,43 +875,7 @@
     });
   })();
 
-<<<<<<< HEAD
-  // Semantaic navigate
-
-  (() => {
-    function makeNavigateHandler(methodName, direction) {
-      return () => {
-        let position = window.activeTextEditor.selection.active;
-        let uri = window.activeTextEditor.document.uri;
-        languageClient
-          .sendRequest<Array<ls.Location>>(methodName, {
-              textDocument: {
-                uri: uri.toString(),
-              },
-              position: position,
-              direction: direction
-            })
-            .then((locations: Array<ls.Location>) => {
-              if (locations.length == 1){
-                let location = p2c.asLocation(locations[0]);
-                commands.executeCommand(
-                    'ccls.goto', location.uri, location.range.start, []);
-              }
-            })
-      }
-    }
-    commands.registerCommand('ccls.navigatePrevious', makeNavigateHandler('$ccls/navigate', 'L'))
-    commands.registerCommand('ccls.navigateNext', makeNavigateHandler('$ccls/navigate', 'R'))
-    commands.registerCommand('ccls.navigateParent', makeNavigateHandler('$ccls/navigate', 'U'))
-    commands.registerCommand('ccls.navigateFirstChild', makeNavigateHandler('$ccls/navigate', 'D'))
-  })();
-  
-
-  // Send $ccls/textDocumentDidView. Always send a notification - this will
-  // result in some extra work, but it shouldn't be a problem in practice.
-=======
   // Semantic navigation
->>>>>>> ec3ba8a3
   (() => {
     function makeNavigateHandler(methodName) {
       return (userParams) => {
