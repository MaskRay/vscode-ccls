--- conflicted
+++ resolved
@@ -27,15 +27,11 @@
 import { Converter } from "vscode-languageclient/lib/protocolConverter";
 import * as ls from "vscode-languageserver-types";
 import { CclsErrorHandler } from "./cclsErrorHandler";
-<<<<<<< HEAD
-import { DataFlowHierarchyNode, DataFlowHierarchyProvider } from "./dataFlowHierarchy";
-import { cclsChan } from './globalContext';
-=======
 import { cclsChan, logChan } from './globalContext';
 import { CallHierarchyProvider } from "./hierarchies/callHierarchy";
+import { DataFlowHierarchyProvider } from "./hierarchies/dataFlowHierarchy";
 import { InheritanceHierarchyProvider } from "./hierarchies/inheritanceHierarchy";
 import { MemberHierarchyProvider } from "./hierarchies/memberHierarchy";
->>>>>>> 503eec68
 import { InactiveRegionsProvider } from "./inactiveRegions";
 import { PublishSemanticHighlightArgs, SemanticContext, semanticTypes } from "./semantic";
 import { StatusBarIconProvider } from "./statusBarIcon";
@@ -616,11 +612,7 @@
   }
 
   private async hackGotoForTreeView(
-<<<<<<< HEAD
-    node: InheritanceHierarchyNode|CallHierarchyNode|DataFlowHierarchyNode,
-=======
     node: IHierarchyNode,
->>>>>>> 503eec68
     hasChildren: boolean
   ) {
     if (!node.location)
